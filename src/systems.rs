--- conflicted
+++ resolved
@@ -15,22 +15,15 @@
         keyboard::{Key, KeyCode, KeyboardInput},
         mouse::{MouseButton, MouseButtonInput, MouseScrollUnit, MouseWheel},
         touch::TouchInput,
-<<<<<<< HEAD
         ButtonState,
     },
     prelude::{Entity, EventReader, Query, Resource, Time},
     time::Real,
-=======
-        ButtonState, Input,
-    },
-    prelude::{Entity, EventReader, Query, Resource, Time},
->>>>>>> 504ce396
     window::{
         CursorEntered, CursorLeft, CursorMoved, ReceivedCharacter, RequestRedraw, WindowCreated,
         WindowFocused,
     },
 };
-use egui::Pos2;
 use std::marker::PhantomData;
 
 #[allow(missing_docs)]
@@ -52,7 +45,6 @@
 impl<'w, 's> InputEvents<'w, 's> {
     /// Consumes all the events.
     pub fn clear(&mut self) {
-<<<<<<< HEAD
         self.ev_cursor_entered.read().last();
         self.ev_cursor_left.read().last();
         self.ev_cursor.read().last();
@@ -63,24 +55,21 @@
         self.ev_window_focused.read().last();
         self.ev_window_created.read().last();
         self.ev_touch.read().last();
-=======
-        self.ev_touch.iter().last();
-        self.ev_cursor_entered.iter().last();
-        self.ev_cursor_left.iter().last();
-        self.ev_cursor.iter().last();
-        self.ev_mouse_button_input.iter().last();
-        self.ev_mouse_wheel.iter().last();
-        self.ev_received_character.iter().last();
-        self.ev_keyboard_input.iter().last();
-        self.ev_window_focused.iter().last();
-        self.ev_window_created.iter().last();
->>>>>>> 504ce396
+        // self.ev_touch.iter().last();
+        // self.ev_cursor_entered.iter().last();
+        // self.ev_cursor_left.iter().last();
+        // self.ev_cursor.iter().last();
+        // self.ev_mouse_button_input.iter().last();
+        // self.ev_mouse_wheel.iter().last();
+        // self.ev_received_character.iter().last();
+        // self.ev_keyboard_input.iter().last();
+        // self.ev_window_focused.iter().last();
+        // self.ev_window_created.iter().last();
     }
 }
 
 #[allow(missing_docs)]
 #[derive(Resource, Default)]
-<<<<<<< HEAD
 pub struct TouchId(pub Option<u64>);
 
 /// Stores "pressed" state of modifier keys.
@@ -91,11 +80,6 @@
     ctrl: bool,
     alt: bool,
     win: bool,
-=======
-pub struct LastTouch {
-    pub id: Option<u64>,
-    pub pos: Pos2,
->>>>>>> 504ce396
 }
 
 #[allow(missing_docs)]
@@ -112,11 +96,7 @@
 #[derive(SystemParam)]
 pub struct ContextSystemParams<'w, 's> {
     pub focused_window: Local<'s, Option<Entity>>,
-<<<<<<< HEAD
     pub pointer_touch_id: Local<'s, TouchId>,
-=======
-    pub last_touch: Local<'s, LastTouch>,
->>>>>>> 504ce396
     pub contexts: Query<'w, 's, EguiContextQuery>,
     pub is_macos: Local<'s, bool>,
     #[system_param(ignore)]
@@ -363,13 +343,8 @@
             }
         }
 
-<<<<<<< HEAD
         for touch in input_events.ev_touch.read() {
             let scale_factor = egui_settings.scale_factor;
-=======
-        for touch in input_events.ev_touch.iter() {
-            let scale_factor = egui_settings.scale_factor as f32;
->>>>>>> 504ce396
             let touch_position: (f32, f32) = (touch.position / scale_factor).into();
 
             // Emit touch event
@@ -380,47 +355,28 @@
                     bevy::input::touch::TouchPhase::Started => egui::TouchPhase::Start,
                     bevy::input::touch::TouchPhase::Moved => egui::TouchPhase::Move,
                     bevy::input::touch::TouchPhase::Ended => egui::TouchPhase::End,
-<<<<<<< HEAD
                     bevy::input::touch::TouchPhase::Canceled => egui::TouchPhase::Cancel,
                 },
                 pos: egui::pos2(touch_position.0, touch_position.1),
                 force: match touch.force {
                     Some(bevy::input::touch::ForceTouch::Normalized(force)) => Some(force as f32),
-=======
-                    bevy::input::touch::TouchPhase::Cancelled => egui::TouchPhase::Cancel,
-                },
-                pos: egui::pos2(touch_position.0, touch_position.1),
-                force: match touch.force {
-                    Some(bevy::input::touch::ForceTouch::Normalized(force)) => force as f32,
->>>>>>> 504ce396
                     Some(bevy::input::touch::ForceTouch::Calibrated {
                         force,
                         max_possible_force,
                         ..
-<<<<<<< HEAD
                     }) => Some((force / max_possible_force) as f32),
                     None => None,
-=======
-                    }) => (force / max_possible_force) as f32,
-                    None => 0_f32,
->>>>>>> 504ce396
                 },
             });
 
             // If we're not yet tanslating a touch or we're translating this very
             // touch …
-<<<<<<< HEAD
             if context_params.pointer_touch_id.0.is_none()
                 || context_params.pointer_touch_id.0.unwrap() == touch.id
-=======
-            if context_params.last_touch.id.is_none()
-                || context_params.last_touch.id.unwrap() == touch.id
->>>>>>> 504ce396
             {
                 // … emit PointerButton resp. PointerMoved events to emulate mouse
                 match touch.phase {
                     bevy::input::touch::TouchPhase::Started => {
-<<<<<<< HEAD
                         context_params.pointer_touch_id.0 = Some(touch.id);
                         // First move the pointer to the right location
                         focused_input
@@ -429,17 +385,6 @@
                                 touch_position.0,
                                 touch_position.1,
                             )));
-=======
-                        let egui_pos = egui::pos2(touch_position.0, touch_position.1);
-
-                        context_params.last_touch.id = Some(touch.id);
-                        context_params.last_touch.pos = egui_pos;
-
-                        // First move the pointer to the right location
-                        focused_input
-                            .events
-                            .push(egui::Event::PointerMoved(egui_pos));
->>>>>>> 504ce396
                         // Then do mouse button input
                         focused_input.events.push(egui::Event::PointerButton {
                             pos: egui::pos2(touch_position.0, touch_position.1),
@@ -449,7 +394,6 @@
                         });
                     }
                     bevy::input::touch::TouchPhase::Moved => {
-<<<<<<< HEAD
                         focused_input
                             .events
                             .push(egui::Event::PointerMoved(egui::pos2(
@@ -461,37 +405,14 @@
                         context_params.pointer_touch_id.0 = None;
                         focused_input.events.push(egui::Event::PointerButton {
                             pos: egui::pos2(touch_position.0, touch_position.1),
-=======
-                        let egui_pos = egui::pos2(touch_position.0, touch_position.1);
-
-                        context_params.last_touch.pos = egui_pos;
-
-                        focused_input
-                            .events
-                            .push(egui::Event::PointerMoved(egui_pos));
-                    }
-                    bevy::input::touch::TouchPhase::Ended => {
-                        let egui_pos = egui::pos2(touch_position.0, touch_position.1);
-
-                        context_params.last_touch.id = None;
-                        context_params.last_touch.pos = egui_pos;
-
-                        focused_input.events.push(egui::Event::PointerButton {
-                            pos: egui_pos,
->>>>>>> 504ce396
                             button: egui::PointerButton::Primary,
                             pressed: false,
                             modifiers,
                         });
                         focused_input.events.push(egui::Event::PointerGone);
                     }
-<<<<<<< HEAD
                     bevy::input::touch::TouchPhase::Canceled => {
                         context_params.pointer_touch_id.0 = None;
-=======
-                    bevy::input::touch::TouchPhase::Cancelled => {
-                        context_params.last_touch.id = None;
->>>>>>> 504ce396
                         focused_input.events.push(egui::Event::PointerGone);
                     }
                 }
@@ -574,12 +495,7 @@
             pixels_per_point,
             viewport_output: _,
         } = full_output;
-<<<<<<< HEAD
         let paint_jobs = ctx.tessellate(shapes, pixels_per_point);
-=======
-
-        let paint_jobs = ctx.tessellate(shapes);
->>>>>>> 504ce396
 
         context.render_output.paint_jobs = paint_jobs;
         context.render_output.textures_delta.append(textures_delta);
