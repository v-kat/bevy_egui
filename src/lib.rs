--- conflicted
+++ resolved
@@ -93,10 +93,9 @@
     utils::HashMap,
 };
 use bevy::{
-    app::{App, Plugin, PostUpdate, PreStartup, PreUpdate},
+    app::{App, Plugin, PostUpdate, PreUpdate},
     ecs::{
         query::{QueryData, QueryEntityError},
-        schedule::apply_deferred,
         system::SystemParam,
     },
     input::InputSystem,
@@ -585,7 +584,6 @@
         #[cfg(feature = "render")]
         world.init_resource::<EguiUserTextures>();
         world.init_resource::<EguiMousePosition>();
-<<<<<<< HEAD
         world.insert_resource(TouchId::default());
         #[cfg(feature = "render")]
         app.add_plugins(ExtractResourcePlugin::<EguiUserTextures>::default());
@@ -599,46 +597,19 @@
         app.add_plugins(ExtractComponentPlugin::<WindowSize>::default());
         #[cfg(feature = "render")]
         app.add_plugins(ExtractComponentPlugin::<EguiRenderOutput>::default());
-=======
-        world.insert_resource(LastTouch::default());
->>>>>>> 504ce396
-
-        app.add_systems(
-            PreStartup,
-            (
-                setup_new_windows_system,
-                apply_deferred,
-                update_window_contexts_system,
-            )
-                .chain()
-                .in_set(EguiStartupSet::InitContexts),
-        );
-        app.add_systems(
-            PreUpdate,
-            (
-                setup_new_windows_system,
-                apply_deferred,
-                update_window_contexts_system,
-            )
-                .chain()
-                .in_set(EguiSet::InitContexts),
-        );
-<<<<<<< HEAD
-        app.add_systems(
-            PreUpdate,
-=======
 
         #[cfg(target_arch = "wasm32")]
         {
             use bevy::prelude::Res;
             app.init_resource::<text_agent::TextAgentChannel>();
 
-            app.add_startup_system(|channel: Res<text_agent::TextAgentChannel>| {
+            app.add_system(app::PreStartup, |channel: Res<text_agent::TextAgentChannel>| {
                 text_agent::install_text_agent(channel.sender.clone()).unwrap();
                 text_agent::install_document_events(channel.sender.clone()).unwrap()
             });
 
             app.add_system(
+                PreUpdate,
                 text_agent::propagate_text
                     .in_set(EguiSet::ProcessInput)
                     .before(process_input_system)
@@ -648,8 +619,8 @@
             );
         }
 
-        app.add_system(
->>>>>>> 504ce396
+        app.add_systems(
+            PreUpdate,
             process_input_system
                 .in_set(EguiSet::ProcessInput)
                 .after(InputSystem)
