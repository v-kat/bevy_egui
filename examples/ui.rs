use bevy::{
    log::{Level, LogPlugin},
    prelude::*,
    window::PrimaryWindow,
};
use bevy_egui::{egui, EguiContexts, EguiPlugin, EguiSettings};

struct Images {
    bevy_icon: Handle<Image>,
    bevy_icon_inverted: Handle<Image>,
}

impl FromWorld for Images {
    fn from_world(world: &mut World) -> Self {
        let asset_server = world.get_resource_mut::<AssetServer>().unwrap();
        Self {
            bevy_icon: asset_server.load("icon.png"),
            bevy_icon_inverted: asset_server.load("icon_inverted.png"),
        }
    }
}

/// This example demonstrates the following functionality and use-cases of bevy_egui:
/// - rendering loaded assets;
/// - toggling hidpi scaling (by pressing '/' button);
/// - configuring egui contexts during the startup.
fn main() {
    let mut app = App::new();
    app.insert_resource(ClearColor(Color::rgb(0.0, 0.0, 0.0)))
        .insert_resource(Msaa::Sample4)
        .init_resource::<UiState>()
<<<<<<< HEAD
        .add_plugins(DefaultPlugins)
        .add_plugins(EguiPlugin)
        .add_systems(Startup, configure_visuals_system)
        .add_systems(Startup, configure_ui_state_system)
        .add_systems(Update, update_ui_scale_factor_system)
        .add_systems(Update, ui_example_system)
        .run();
=======
        .add_plugins(
            DefaultPlugins
                .set(LogPlugin {
                    filter: "".into(),
                    level: Level::INFO,
                })
                .set(WindowPlugin {
                    primary_window: Some(Window {
                        present_mode: bevy::window::PresentMode::AutoNoVsync,
                        fit_canvas_to_parent: true,
                        ..default()
                    }),
                    ..default()
                }),
        )
        .add_plugin(EguiPlugin)
        .add_startup_system(configure_visuals_system)
        .add_startup_system(configure_ui_state_system)
        .add_system(update_ui_scale_factor_system)
        .add_system(ui_example_system);

    app.run();
>>>>>>> 504ce396
}
#[derive(Default, Resource)]
struct UiState {
    label: String,
    value: f32,
    painting: Painting,
    inverted: bool,
    egui_texture_handle: Option<egui::TextureHandle>,
    is_window_open: bool,
}

fn configure_visuals_system(mut contexts: EguiContexts) {
    contexts.ctx_mut().set_visuals(egui::Visuals {
        window_rounding: 0.0.into(),
        ..Default::default()
    });
}

fn configure_ui_state_system(mut ui_state: ResMut<UiState>) {
    ui_state.is_window_open = true;
}

fn update_ui_scale_factor_system(
    keyboard_input: Res<ButtonInput<KeyCode>>,
    mut toggle_scale_factor: Local<Option<bool>>,
    mut egui_settings: ResMut<EguiSettings>,
    windows: Query<&Window, With<PrimaryWindow>>,
) {
    if keyboard_input.just_pressed(KeyCode::Slash) || toggle_scale_factor.is_none() {
        *toggle_scale_factor = Some(!toggle_scale_factor.unwrap_or(true));

        if let Ok(window) = windows.get_single() {
            let scale_factor = if toggle_scale_factor.unwrap() {
                1.0
            } else {
                1.0 / window.scale_factor()
            };
            egui_settings.scale_factor = scale_factor;
        }
    }
}

fn ui_example_system(
    mut ui_state: ResMut<UiState>,
    // You are not required to store Egui texture ids in systems. We store this one here just to
    // demonstrate that rendering by using a texture id of a removed image is handled without
    // making bevy_egui panic.
    mut rendered_texture_id: Local<egui::TextureId>,
    mut is_initialized: Local<bool>,
    // If you need to access the ids from multiple systems, you can also initialize the `Images`
    // resource while building the app and use `Res<Images>` instead.
    images: Local<Images>,
    mut contexts: EguiContexts,
) {
    let egui_texture_handle = ui_state
        .egui_texture_handle
        .get_or_insert_with(|| {
            contexts.ctx_mut().load_texture(
                "example-image",
                egui::ColorImage::example(),
                Default::default(),
            )
        })
        .clone();

    let mut load = false;
    let mut remove = false;
    let mut invert = false;

    if !*is_initialized {
        *is_initialized = true;
        *rendered_texture_id = contexts.add_image(images.bevy_icon.clone_weak());
    }

    let ctx = contexts.ctx_mut();

    egui::SidePanel::left("side_panel")
        .default_width(200.0)
        .show(ctx, |ui| {
            ui.heading("Side Panel");

            ui.horizontal(|ui| {
                ui.label("Write something: ");
                ui.text_edit_singleline(&mut ui_state.label);
            });

            ui.add(egui::widgets::Image::new(egui::load::SizedTexture::new(
                egui_texture_handle.id(),
                egui_texture_handle.size_vec2(),
            )));

            ui.add(egui::Slider::new(&mut ui_state.value, 0.0..=10.0).text("value"));
            if ui.button("Increment").clicked() {
                ui_state.value += 1.0;
            }

            ui.allocate_space(egui::Vec2::new(1.0, 100.0));
            ui.horizontal(|ui| {
                load = ui.button("Load").clicked();
                invert = ui.button("Invert").clicked();
                remove = ui.button("Remove").clicked();
            });

            ui.add(egui::widgets::Image::new(egui::load::SizedTexture::new(
                *rendered_texture_id,
                [256.0, 256.0],
            )));

            ui.allocate_space(egui::Vec2::new(1.0, 10.0));
            ui.checkbox(&mut ui_state.is_window_open, "Window Is Open");

            ui.with_layout(egui::Layout::bottom_up(egui::Align::Center), |ui| {
                ui.add(egui::Hyperlink::from_label_and_url(
                    "powered by egui",
                    "https://github.com/emilk/egui/",
                ));
            });
        });

    egui::TopBottomPanel::top("top_panel").show(ctx, |ui| {
        // The top panel is often a good place for a menu bar:
        egui::menu::bar(ui, |ui| {
            egui::menu::menu_button(ui, "File", |ui| {
                if ui.button("Quit").clicked() {
                    std::process::exit(0);
                }
            });
        });
    });

    egui::CentralPanel::default().show(ctx, |ui| {
        ui.heading("Egui Template");
        ui.hyperlink("https://github.com/emilk/egui_template");
        ui.add(egui::github_link_file_line!(
            "https://github.com/mvlabat/bevy_egui/blob/main/",
            "Direct link to source code."
        ));
        egui::warn_if_debug_build(ui);

        ui.separator();

        ui.heading("Central Panel");
        ui.label("The central panel is the region left after adding TopPanels and SidePanels.");
        ui.label("It is often a great place for big things, like drawings:");

        ui.heading("Draw with your mouse to paint:");
        ui_state.painting.ui_control(ui);
        egui::Frame::dark_canvas(ui.style()).show(ui, |ui| {
            ui_state.painting.ui_content(ui);
        });
    });

    egui::Window::new("Window")
        .vscroll(true)
        .open(&mut ui_state.is_window_open)
        .show(ctx, |ui| {
            ui.label("Windows can be moved by dragging them.");
            ui.label("They are automatically sized based on contents.");
            ui.label("You can turn on resizing and scrolling if you like.");
            ui.label("You would normally chose either panels OR windows.");
        });

    if invert {
        ui_state.inverted = !ui_state.inverted;
    }
    if load || invert {
        // If an image is already added to the context, it'll return an existing texture id.
        if ui_state.inverted {
            *rendered_texture_id = contexts.add_image(images.bevy_icon_inverted.clone_weak());
        } else {
            *rendered_texture_id = contexts.add_image(images.bevy_icon.clone_weak());
        };
    }
    if remove {
        contexts.remove_image(&images.bevy_icon);
        contexts.remove_image(&images.bevy_icon_inverted);
    }
}

struct Painting {
    lines: Vec<Vec<egui::Vec2>>,
    stroke: egui::Stroke,
}

impl Default for Painting {
    fn default() -> Self {
        Self {
            lines: Default::default(),
            stroke: egui::Stroke::new(1.0, egui::Color32::LIGHT_BLUE),
        }
    }
}

impl Painting {
    pub fn ui_control(&mut self, ui: &mut egui::Ui) -> egui::Response {
        ui.horizontal(|ui| {
            egui::stroke_ui(ui, &mut self.stroke, "Stroke");
            ui.separator();
            if ui.button("Clear Painting").clicked() {
                self.lines.clear();
            }
        })
        .response
    }

    pub fn ui_content(&mut self, ui: &mut egui::Ui) {
        let (response, painter) =
            ui.allocate_painter(ui.available_size_before_wrap(), egui::Sense::drag());
        let rect = response.rect;

        if self.lines.is_empty() {
            self.lines.push(vec![]);
        }

        let current_line = self.lines.last_mut().unwrap();

        if let Some(pointer_pos) = response.interact_pointer_pos() {
            let canvas_pos = pointer_pos - rect.min;
            if current_line.last() != Some(&canvas_pos) {
                current_line.push(canvas_pos);
            }
        } else if !current_line.is_empty() {
            self.lines.push(vec![]);
        }

        for line in &self.lines {
            if line.len() >= 2 {
                let points: Vec<egui::Pos2> = line.iter().map(|p| rect.min + *p).collect();
                painter.add(egui::Shape::line(points, self.stroke));
            }
        }
    }
}<|MERGE_RESOLUTION|>--- conflicted
+++ resolved
@@ -1,9 +1,8 @@
 use bevy::{
-    log::{Level, LogPlugin},
     prelude::*,
     window::PrimaryWindow,
 };
-use bevy_egui::{egui, EguiContexts, EguiPlugin, EguiSettings};
+use bevy_egui::{EguiContexts, EguiPlugin, EguiSettings};
 
 struct Images {
     bevy_icon: Handle<Image>,
@@ -29,7 +28,6 @@
     app.insert_resource(ClearColor(Color::rgb(0.0, 0.0, 0.0)))
         .insert_resource(Msaa::Sample4)
         .init_resource::<UiState>()
-<<<<<<< HEAD
         .add_plugins(DefaultPlugins)
         .add_plugins(EguiPlugin)
         .add_systems(Startup, configure_visuals_system)
@@ -37,30 +35,6 @@
         .add_systems(Update, update_ui_scale_factor_system)
         .add_systems(Update, ui_example_system)
         .run();
-=======
-        .add_plugins(
-            DefaultPlugins
-                .set(LogPlugin {
-                    filter: "".into(),
-                    level: Level::INFO,
-                })
-                .set(WindowPlugin {
-                    primary_window: Some(Window {
-                        present_mode: bevy::window::PresentMode::AutoNoVsync,
-                        fit_canvas_to_parent: true,
-                        ..default()
-                    }),
-                    ..default()
-                }),
-        )
-        .add_plugin(EguiPlugin)
-        .add_startup_system(configure_visuals_system)
-        .add_startup_system(configure_ui_state_system)
-        .add_system(update_ui_scale_factor_system)
-        .add_system(ui_example_system);
-
-    app.run();
->>>>>>> 504ce396
 }
 #[derive(Default, Resource)]
 struct UiState {
