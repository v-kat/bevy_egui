--- conflicted
+++ resolved
@@ -50,58 +50,12 @@
 thread_local = { version = "1.1.0", optional = true }
 
 [target.'cfg(target_arch = "wasm32")'.dependencies]
-<<<<<<< HEAD
-web-sys = { version = "0.3.63", features = ["Navigator"] }
-=======
-bytemuck = "1.7"
+web-sys = { version = "0.3", features = ["Navigator"] }
 js-sys = "0.3"
-percent-encoding = "2.1"
+# percent-encoding = "2.1"
 wasm-bindgen = "0.2"
 wasm-bindgen-futures = "0.4"
-web-sys = { version = "0.3.58", features = [
-  "BinaryType",
-  "Blob",
-  "Clipboard",
-  "ClipboardEvent",
-  "CompositionEvent",
-  "console",
-  "CssStyleDeclaration",
-  "DataTransfer",
-  "DataTransferItem",
-  "DataTransferItemList",
-  "Document",
-  "DomRect",
-  "DragEvent",
-  "Element",
-  "Event",
-  "EventListener",
-  "EventTarget",
-  "ExtSRgb",
-  "File",
-  "FileList",
-  "FocusEvent",
-  "HtmlCanvasElement",
-  "HtmlElement",
-  "HtmlInputElement",
-  "InputEvent",
-  "KeyboardEvent",
-  "Location",
-  "MediaQueryList",
-  "MouseEvent",
-  "Navigator",
-  "Performance",
-  "Storage",
-  "Touch",
-  "TouchEvent",
-  "TouchList",
-  "WebGl2RenderingContext",
-  "WebglDebugRendererInfo",
-  "WebGlRenderingContext",
-  "WheelEvent",
-  "Window",
-] }
 crossbeam-channel = "0.5"
->>>>>>> 504ce396
 
 [dev-dependencies]
 version-sync = "0.9.4"
@@ -110,5 +64,7 @@
     "png",
     "bevy_pbr",
     "bevy_core_pipeline",
-    "tonemapping_luts",
-] }+    # "tonemapping_luts",
+] }
+
+[workspace]